--- conflicted
+++ resolved
@@ -1,10 +1,6 @@
 {
   "name": "@rimori/client",
-<<<<<<< HEAD
-  "version": "1.3.1",
-=======
   "version": "1.4.0",
->>>>>>> 4af67645
   "main": "dist/index.js",
   "types": "dist/index.d.ts",
   "bin": {
